--- conflicted
+++ resolved
@@ -1,10 +1,8 @@
 {% extends 'base.html' %}
 
 {% block content %}
-<<<<<<< HEAD
 <div class="content-temp">
-{{ macros.render_resource(provider) }}
-=======
+
 <h1>{{ provider.name }}</h1>
 <h3>{{ provider.category.name }}</h3>
 <p>{{ provider.description }}</p>
@@ -19,7 +17,6 @@
 <p>{{ provider.phone }}</p>
 <p>{{ provider.fax }}</p>
 <p><a href="{{ provider.url }}">Find out More</a></p>
->>>>>>> 4e0e3260
 
 </div>
 {% endblock %}