"""
config.py

Contains configuration information used throughout the application.
"""
import os

_basedir = os.path.abspath(os.path.dirname(__file__))


class BaseConfig(object):
    """
    The base configuration used by both development
    and production configurations.
    """

    """
    Indicates if debugging is enabled for the application.
    """
    DEBUG = True

    """
    The URI of the database.
    """
    SQLALCHEMY_DATABASE_URI = 'sqlite:///' + os.path.join(_basedir, 'rad/rad.db')

    """
    The path to the directory containing database migrations.
    """
    MIGRATIONS_DIR = './remedy/rad/migrations'

    """
    The secret key.
    """
    SECRET_KEY = 'Our little secret'

    """
    The base URL to the website.
    """
    BASE_URL = 'http://radremedy.org'

    """
    The username of the account used to send email.

    Retrieved through the RAD_EMAIL_USERNAME environment variable.
    """
    EMAIL_USERNAME = str(os.environ.get('RAD_EMAIL_USERNAME'))

    """
    The full address of the account used to send email,
    and to which error reports will be submitted.

    Retrieved through the RAD_EMAIL_ADDRESS environment variable.
    """
    EMAIL_ADDRESS = str(os.environ.get('RAD_EMAIL_ADDRESS'))

    """
    The display name to include with emails. Optional.
    """
    EMAIL_DISPLAY_NAME = 'RAD Remedy'

    """
    The password of the account used to send email.

    Retrieved through the RAD_EMAIL_PASSWORD environment variable.
    """
    EMAIL_PASSWORD = str(os.environ.get('RAD_EMAIL_PASSWORD'))

    """
    The address of the server used to send email.
    A port can be included.

    Retrieved through the RAD_EMAIL_SERVER environment variable.
    """
    EMAIL_SERVER = str(os.environ.get('RAD_EMAIL_SERVER'))


class DevelopmentConfig(BaseConfig):
    """
    The configuration used for development environments.
    """
    BASE_URL = 'http://localhost:5000'


class ProductionConfig(BaseConfig):
<<<<<<< HEAD
    DEBUG = True
    SQLALCHEMY_DATABASE_URI = 'mysql://{0}:{1}@{2}/{3}'.format(os.environ['RDS_USERNAME'], os.environ['RDS_PASSWORD'], os.environ['RDS_HOSTNAME'], os.environ['RDS_DB_NAME'])
=======
    """
    The configuration used for the production environment.
    """
    DEBUG = False

    # Require a secret key.
    if str(os.environ.get('RAD_SECRET_KEY')):
        SECRET_KEY = str(os.environ.get('RAD_SECRET_KEY'))
    else:
        raise RuntimeError('The RAD_SECRET_KEY environment variable is not configured.')

    SQLALCHEMY_DATABASE_URI = 'mysql://{0}:{1}@{2}/{3}'.format(os.environ.get('RDS_USERNAME'),
                                                               os.environ.get('RDS_PASSWORD'),
                                                               os.environ.get('RDS_HOSTNAME'),
                                                               os.environ.get('RDS_DB_NAME'))
>>>>>>> fbdbf1a7
<|MERGE_RESOLUTION|>--- conflicted
+++ resolved
@@ -83,10 +83,6 @@
 
 
 class ProductionConfig(BaseConfig):
-<<<<<<< HEAD
-    DEBUG = True
-    SQLALCHEMY_DATABASE_URI = 'mysql://{0}:{1}@{2}/{3}'.format(os.environ['RDS_USERNAME'], os.environ['RDS_PASSWORD'], os.environ['RDS_HOSTNAME'], os.environ['RDS_DB_NAME'])
-=======
     """
     The configuration used for the production environment.
     """
@@ -101,5 +97,4 @@
     SQLALCHEMY_DATABASE_URI = 'mysql://{0}:{1}@{2}/{3}'.format(os.environ.get('RDS_USERNAME'),
                                                                os.environ.get('RDS_PASSWORD'),
                                                                os.environ.get('RDS_HOSTNAME'),
-                                                               os.environ.get('RDS_DB_NAME'))
->>>>>>> fbdbf1a7
+                                                               os.environ.get('RDS_DB_NAME'))